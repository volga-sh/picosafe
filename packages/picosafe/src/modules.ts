--- conflicted
+++ resolved
@@ -1,14 +1,11 @@
-import { Address as OxAddress } from "ox";
-import { getModulesPaginated } from "./account-state.js";
-import type { Address } from "./ox-types";
-import type { SecureSafeTransactionOptions } from "./transactions.js";
-import { buildSafeTransaction } from "./transactions.js";
-import type {
-	EIP1193ProviderWithRequestFn,
-	FullSafeTransaction,
-} from "./types.js";
-import { SENTINEL_NODE } from "./utilities/constants.js";
-import { encodeWithSelector } from "./utilities/encoding.js";
+import { Address as OxAddress } from "ox"
+import { getModulesPaginated } from "./account-state.js"
+import type { Address } from "./ox-types"
+import type { SecureSafeTransactionOptions } from "./transactions.js"
+import { buildSafeTransaction } from "./transactions.js"
+import type { EIP1193ProviderWithRequestFn, FullSafeTransaction } from "./types.js"
+import { SENTINEL_NODE } from "./utilities/constants.js"
+import { encodeWithSelector } from "./utilities/encoding.js"
 
 /**
  * Builds an unsigned Safe transaction object to enable a module for the Safe account.
@@ -75,25 +72,25 @@
  * @see https://github.com/safe-global/safe-smart-account/blob/v1.4.1/contracts/base/ModuleManager.sol#L47
  */
 async function UNSAFE_getEnableModuleTransaction(
-	provider: Readonly<EIP1193ProviderWithRequestFn>,
-	safeAddress: Address,
-	moduleAddress: Address,
-	transactionOptions?: Readonly<SecureSafeTransactionOptions>,
+  provider: Readonly<EIP1193ProviderWithRequestFn>,
+  safeAddress: Address,
+  moduleAddress: Address,
+  transactionOptions?: Readonly<SecureSafeTransactionOptions>
 ): Promise<FullSafeTransaction> {
-	const enableModuleData = encodeWithSelector("0x610b5925", moduleAddress);
-
-	return buildSafeTransaction(
-		provider,
-		safeAddress,
-		[
-			{
-				to: safeAddress,
-				value: 0n,
-				data: enableModuleData,
-			},
-		],
-		transactionOptions,
-	);
+  const enableModuleData = encodeWithSelector("0x610b5925", moduleAddress)
+
+  return buildSafeTransaction(
+    provider,
+    safeAddress,
+    [
+      {
+        to: safeAddress,
+        value: 0n,
+        data: enableModuleData,
+      },
+    ],
+    transactionOptions
+  )
 }
 
 /**
@@ -108,26 +105,26 @@
  * @internal
  */
 async function getAllModules(
-	provider: Readonly<EIP1193ProviderWithRequestFn>,
-	safeAddress: Address,
-	pageSize = 100,
+  provider: Readonly<EIP1193ProviderWithRequestFn>,
+  safeAddress: Address,
+  pageSize = 100
 ): Promise<Address[]> {
-	const allModules: Address[] = [];
-	let next: Address = SENTINEL_NODE;
-
-	// Keep paginating until we reach the end of the list (when next === SENTINEL_NODE after first iteration)
-	do {
-		const result = await getModulesPaginated(provider, {
-			safeAddress,
-			start: next,
-			pageSize,
-		});
-
-		allModules.push(...result.modules);
-		next = result.next;
-	} while (next !== SENTINEL_NODE);
-
-	return allModules;
+  const allModules: Address[] = []
+  let next: Address = SENTINEL_NODE
+
+  // Keep paginating until we reach the end of the list (when next === SENTINEL_NODE after first iteration)
+  do {
+    const result = await getModulesPaginated(provider, {
+      safeAddress,
+      start: next,
+      pageSize,
+    })
+
+    allModules.push(...result.modules)
+    next = result.next
+  } while (next !== SENTINEL_NODE)
+
+  return allModules
 }
 
 /**
@@ -178,57 +175,47 @@
  * @see https://github.com/safe-global/safe-smart-account/blob/v1.4.1/contracts/base/ModuleManager.sol#L63
  */
 async function getDisableModuleTransaction(
-	provider: Readonly<EIP1193ProviderWithRequestFn>,
-	safeAddress: Address,
-	moduleAddress: Address,
-	transactionOptions?: Readonly<SecureSafeTransactionOptions>,
+  provider: Readonly<EIP1193ProviderWithRequestFn>,
+  safeAddress: Address,
+  moduleAddress: Address,
+  transactionOptions?: Readonly<SecureSafeTransactionOptions>
 ): Promise<FullSafeTransaction> {
-<<<<<<< HEAD
-	// Get all modules across all pages to find the previous module
-	const modules = await getAllModules(provider, safeAddress);
-=======
-	const modules = await getModulesPaginated(provider, { safeAddress });
->>>>>>> d4b77c0b
-	// Normalise to checksum so look-ups are case-insensitive
-	const normalizedModuleAddress = OxAddress.checksum(moduleAddress);
-	const moduleIndex = modules.indexOf(normalizedModuleAddress);
-
-	if (moduleIndex === -1) {
-		throw new Error(`Module ${moduleAddress} not found in Safe ${safeAddress}`);
-	}
-
-	// Find previous module (or sentinel if it's the first)
-	let prevModule: Address;
-	if (moduleIndex === 0) {
-		prevModule = SENTINEL_NODE;
-	} else {
-		const prevModuleCandidate = modules[moduleIndex - 1];
-		if (!prevModuleCandidate) {
-			throw new Error(
-				`Failed to find previous module for index ${moduleIndex}`,
-			);
-		}
-		prevModule = prevModuleCandidate;
-	}
-
-	const disableModuleData = encodeWithSelector(
-		"0xe009cfde",
-		prevModule,
-		normalizedModuleAddress,
-	);
-
-	return buildSafeTransaction(
-		provider,
-		safeAddress,
-		[
-			{
-				to: safeAddress,
-				value: 0n,
-				data: disableModuleData,
-			},
-		],
-		transactionOptions,
-	);
+  // Get all modules across all pages to find the previous module
+  const modules = await getAllModules(provider, safeAddress)
+  // Normalise to checksum so look-ups are case-insensitive
+  const normalizedModuleAddress = OxAddress.checksum(moduleAddress)
+  const moduleIndex = modules.indexOf(normalizedModuleAddress)
+
+  if (moduleIndex === -1) {
+    throw new Error(`Module ${moduleAddress} not found in Safe ${safeAddress}`)
+  }
+
+  // Find previous module (or sentinel if it's the first)
+  let prevModule: Address
+  if (moduleIndex === 0) {
+    prevModule = SENTINEL_NODE
+  } else {
+    const prevModuleCandidate = modules[moduleIndex - 1]
+    if (!prevModuleCandidate) {
+      throw new Error(`Failed to find previous module for index ${moduleIndex}`)
+    }
+    prevModule = prevModuleCandidate
+  }
+
+  const disableModuleData = encodeWithSelector("0xe009cfde", prevModule, normalizedModuleAddress)
+
+  return buildSafeTransaction(
+    provider,
+    safeAddress,
+    [
+      {
+        to: safeAddress,
+        value: 0n,
+        data: disableModuleData,
+      },
+    ],
+    transactionOptions
+  )
 }
 
-export { UNSAFE_getEnableModuleTransaction, getDisableModuleTransaction };+export { UNSAFE_getEnableModuleTransaction, getDisableModuleTransaction }